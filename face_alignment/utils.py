from __future__ import print_function
import os
import sys
import time
import torch
import math
import numpy as np
import cv2
import time
<<<<<<< HEAD
import scipy
=======

from torch.autograd import Variable
import matplotlib.pyplot as plt
>>>>>>> 8ff1a8aa


def _gaussian(
        size=3, sigma=0.25, amplitude=1, normalize=False, width=None,
        height=None, sigma_horz=None, sigma_vert=None, mean_horz=0.5,
        mean_vert=0.5):
    # handle some defaults
    if width is None:
        width = size
    if height is None:
        height = size
    if sigma_horz is None:
        sigma_horz = sigma
    if sigma_vert is None:
        sigma_vert = sigma
    center_x = mean_horz * width + 0.5
    center_y = mean_vert * height + 0.5
    gauss = np.empty((height, width), dtype=np.float32)
    # generate kernel
    for i in range(height):
        for j in range(width):
            gauss[i][j] = amplitude * math.exp(-(math.pow((j + 1 - center_x) / (
                sigma_horz * width), 2) / 2.0 + math.pow((i + 1 - center_y) / (sigma_vert * height), 2) / 2.0))
    if normalize:
        gauss = gauss / np.sum(gauss)
    return gauss


def draw_gaussian(image, point, sigma):
    # Check if the gaussian is inside
    ul = [math.floor(point[0] - 3 * sigma), math.floor(point[1] - 3 * sigma)]
    br = [math.floor(point[0] + 3 * sigma), math.floor(point[1] + 3 * sigma)]
    if (ul[0] > image.shape[1] or ul[1] >
            image.shape[0] or br[0] < 1 or br[1] < 1):
        return image
    size = 6 * sigma + 1
    g = _gaussian(size)
    g_x = [int(max(1, -ul[0])), int(min(br[0], image.shape[1])) -
           int(max(1, ul[0])) + int(max(1, -ul[0]))]
    g_y = [int(max(1, -ul[1])), int(min(br[1], image.shape[0])) -
           int(max(1, ul[1])) + int(max(1, -ul[1]))]
    img_x = [int(max(1, ul[0])), int(min(br[0], image.shape[1]))]
    img_y = [int(max(1, ul[1])), int(min(br[1], image.shape[0]))]
    assert (g_x[0] > 0 and g_y[1] > 0)
    image[img_y[0] - 1:img_y[1], img_x[0] - 1:img_x[1]
          ] = image[img_y[0] - 1:img_y[1], img_x[0] - 1:img_x[1]] + g[g_y[0] - 1:g_y[1], g_x[0] - 1:g_x[1]]
    image[image > 1] = 1
    return image

def transform(point, center, scale, resolution, invert=False):
    _pt = torch.ones(3)
    _pt[0] = point[0]
    _pt[1] = point[1]

    h = 200.0 * scale
    t = torch.eye(3)
    t[0, 0] = resolution / h
    t[1, 1] = resolution / h
    t[0, 2] = resolution * (-center[0] / h + 0.5)
    t[1, 2] = resolution * (-center[1] / h + 0.5)

    if invert:
        t = torch.inverse(t)

    new_point = (torch.matmul(t, _pt))[0:2]

    return new_point.int()


<<<<<<< HEAD
def bounding_box(iterable):
    minx = iterable[0].min()
    miny = iterable[1].min()
    maxx = iterable[0].max()
    maxy = iterable[1].max()
    # mins = torch.min(iterable, 1).view(2)
    # maxs = torch.max(iterable, 1).view(2)
    center = torch.FloatTensor([maxx - (maxx - minx) / 2, maxy - (maxy - miny) / 2])
    return center, (maxx - minx + maxy - miny) / 190, (minx, miny, maxx, maxy)  # --center and scale
=======
def transform_Variable(point, center, scale, resolution, invert=False):
    _pt = Variable(torch.ones(3), requires_grad=True)
    if point.is_cuda:
        _pt = _pt.cuda()
    _pt[0] = point[0]
    _pt[1] = point[1]

    h = 200.0 * scale
    t = Variable(torch.eye(3))
    if point.is_cuda:
        t = t.cuda()
    t[0, 0] = resolution / h
    t[1, 1] = resolution / h
    t[0, 2] = resolution * (-center[0] / h + 0.5)
    t[1, 2] = resolution * (-center[1] / h + 0.5)

    if invert:
        t = torch.inverse(t)

    new_point = (torch.matmul(t, _pt))[0:2]

    return new_point.int()



def center_scale_from_bbox(bbox):
    minx = bbox[0]
    miny = bbox[1]
    maxx = bbox[2]
    maxy = bbox[3]
    center = torch.FloatTensor([maxx - (maxx - minx) / 2.0, maxy - (maxy - miny) / 2.0])
    scale = (maxx - minx + maxy - miny) / 190.0
    return center, scale


def bounding_box(landmarks):
    minx = landmarks[:,0].min()
    miny = landmarks[:,1].min()
    maxx = landmarks[:,0].max()
    maxy = landmarks[:,1].max()
    return (minx, miny, maxx, maxy)
>>>>>>> 8ff1a8aa


def crop(image, center, scale, resolution=256.0):
    # Crop around the center point
    """ Crops the image around the center. Input is expected to be an np.ndarray """
    ul = transform([1, 1], center, scale, resolution, True)
    br = transform([resolution, resolution], center, scale, resolution, True)
    pad = math.ceil(torch.norm((ul - br).float()) / 2.0 - (br[0] - ul[0]) / 2.0)
    if image.ndim > 2:
        newDim = np.array([br[1] - ul[1], br[0] - ul[0],
                           image.shape[2]], dtype=np.int32)
        newImg = np.zeros(newDim, dtype=np.uint8)
    else:
        newDim = np.array([br[1] - ul[1], br[0] - ul[0]], dtype=np.int)
        newImg = np.zeros(newDim, dtype=np.uint8)
    ht = image.shape[0]
    wd = image.shape[1]
    newX = np.array(
        [max(1, -ul[0] + 1), min(br[0], wd) - ul[0]], dtype=np.int32)
    newY = np.array(
        [max(1, -ul[1] + 1), min(br[1], ht) - ul[1]], dtype=np.int32)
    oldX = np.array([max(1, ul[0] + 1), min(br[0], wd)], dtype=np.int32)
    oldY = np.array([max(1, ul[1] + 1), min(br[1], ht)], dtype=np.int32)
    newImg[newY[0] - 1:newY[1], newX[0] - 1:newX[1]
           ] = image[oldY[0] - 1:oldY[1], oldX[0] - 1:oldX[1], :]
    newImg = cv2.resize(newImg, dsize=(int(resolution), int(resolution)),
                        interpolation=cv2.INTER_LINEAR)
    return newImg


def crop2(image, bbox):
    # Crop and scale to prepare for TwoStage
    (left, top, right, bottom) = bbox
    sh_scale = 0.1
    rows = image.shape[0]
    cols = image.shape[1]
    w = right-left
    h = bottom-top
    rct_left = max(round(left - sh_scale*w), 0)
    rct_top = max(round(top - sh_scale*h), 0)
    rct_right = min(round(right + sh_scale*w), cols)
    rct_bottom = min(round(bottom+ sh_scale*h), cols)

    newImg = image[rct_top:rct_bottom, rct_left:rct_right]
    newImg = cv2.resize(newImg, (480, 480))
    return newImg


def get_preds_fromhm(hm, center=None, scale=None):
    max, idx = torch.max(
        hm.view(hm.size(0), hm.size(1), hm.size(2) * hm.size(3)), 2)
    preds = idx.view(idx.size(0), idx.size(1), 1).repeat(1, 1, 2).float()
    preds[..., 0].apply_(lambda x: (x - 1) % hm.size(3) + 1)
    preds[..., 1].add_(-1).div_(hm.size(2)).floor().add_(1)

    for i in range(preds.size(0)):
        for j in range(preds.size(1)):
            hm_ = hm[i, j, :]
            pX, pY = preds[i, j, 0], preds[i, j, 1]
            if pX > 0 and pX < 63 and pY > 0 and pY < 63:
                diff = torch.FloatTensor(
                    [hm_[int(pY),
                         int(pX) + 1] - hm_[int(pY),
                                            int(pX) - 1],
                     hm_[int(pY) + 1, int(pX)] - hm_[int(pY) - 1, int(pX)]])
                preds[i, j].add(diff.sign().mul(.25))

    preds.add_(1)

    preds_orig = torch.zeros(preds.size())
    if center is not None and scale is not None:
        for i in range(hm.size(0)):
            for j in range(hm.size(1)):
                preds_orig[i, j] = transform(
                    preds[i, j], center, scale, hm.size(2), True)

    return preds, preds_orig


def get_preds_fromhm_Variable(hm, center=None, scale=None):
    max, idx = torch.max(
        hm.view(hm.size(0), hm.size(1), hm.size(2) * hm.size(3)), 2)
    preds = idx.view(idx.size(0), idx.size(1), 1).repeat(1, 1, 2).float()
    preds[..., 0] = (preds[..., 0] - 1) % hm.size(3) + 1
    preds[..., 1] = preds[..., 1].add(-1).div(hm.size(2)).floor().add(1)

    for i in range(preds.size(0)):
        for j in range(preds.size(1)):
            hm_ = hm[i, j, :].data
            pX, pY = preds[i, j, 0].data.cpu().numpy(), preds[i, j, 1].data.cpu().numpy()
            if pX > 0 and pX < 63 and pY > 0 and pY < 63:
                diff = Variable(torch.FloatTensor(
                    [hm_[int(pY),
                         int(pX) + 1] - hm_[int(pY),
                                            int(pX) - 1],
                     hm_[int(pY) + 1, int(pX)] - hm_[int(pY) - 1, int(pX)]])).cuda()
                preds[i, j] = preds[i, j].add(diff.sign().mul(.25))

    preds = preds.add(1)

    preds_orig = preds.clone()
    if center is not None and scale is not None:
        for i in range(hm.size(0)):
            for j in range(hm.size(1)):
                preds_orig[i, j] = transform_Variable(
                    preds[i, j], center, scale, hm.size(2), True)

    return preds, preds_orig


# From pyzolib/paths.py (https://bitbucket.org/pyzo/pyzolib/src/tip/paths.py)


def appdata_dir(appname=None, roaming=False):
    """ appdata_dir(appname=None, roaming=False)

    Get the path to the application directory, where applications are allowed
    to write user specific files (e.g. configurations). For non-user specific
    data, consider using common_appdata_dir().
    If appname is given, a subdir is appended (and created if necessary).
    If roaming is True, will prefer a roaming directory (Windows Vista/7).
    """

    # Define default user directory
    userDir = os.getenv('FACEALIGNMENT_USERDIR', None)
    if userDir is None:
        userDir = os.path.expanduser('~')
        if not os.path.isdir(userDir):  # pragma: no cover
            userDir = '/var/tmp'  # issue #54

    # Get system app data dir
    path = None
    if sys.platform.startswith('win'):
        path1, path2 = os.getenv('LOCALAPPDATA'), os.getenv('APPDATA')
        path = (path2 or path1) if roaming else (path1 or path2)
    elif sys.platform.startswith('darwin'):
        path = os.path.join(userDir, 'Library', 'Application Support')
    # On Linux and as fallback
    if not (path and os.path.isdir(path)):
        path = userDir

    # Maybe we should store things local to the executable (in case of a
    # portable distro or a frozen application that wants to be portable)
    prefix = sys.prefix
    if getattr(sys, 'frozen', None):
        prefix = os.path.abspath(os.path.dirname(sys.executable))
    for reldir in ('settings', '../settings'):
        localpath = os.path.abspath(os.path.join(prefix, reldir))
        if os.path.isdir(localpath):  # pragma: no cover
            try:
                open(os.path.join(localpath, 'test.write'), 'wb').close()
                os.remove(os.path.join(localpath, 'test.write'))
            except IOError:
                pass  # We cannot write in this directory
            else:
                path = localpath
                break

    # Get path specific for this app
    if appname:
        if path == userDir:
            appname = '.' + appname.lstrip('.')  # Make it a hidden directory
        path = os.path.join(path, appname)
        if not os.path.isdir(path):  # pragma: no cover
            os.mkdir(path)

    # Done
    return path


def shuffle_lr(parts, pairs=None):
    if pairs is None:
        if parts.shape[0] == 68:
            pairs = [[0, 16], [1, 15], [2, 14], [3, 13], [4, 12], [5, 11], [6, 10],
                 [7, 9], [17, 26], [18, 25], [19, 24], [20, 23], [21, 22], [36, 45],
                 [37, 44], [38, 43], [39, 42], [41, 46], [40, 47], [31, 35], [32, 34],
                 [50, 52], [49, 53], [48, 54], [61, 63], [60, 64], [67, 65], [59, 55], [58, 56]]
        elif parts.shape[0] == 108:
            pairs = [[0, 32], [1, 31], [2, 30], [3, 29], [4, 28], [5, 27], [6, 26],
                     [7, 25], [8, 24], [9, 23], [10, 22], [11, 21], [12, 20], [13, 19],
                     [14, 18], [15, 17], [33, 42], [34, 41], [35, 40], [36, 39], [37, 38],
                     [67, 68], [66, 69], [65, 70], [64, 71], [52, 61], [53, 60], [72, 75], [54, 59],
                     [55, 58], [56, 63], [73, 76], [57, 62], [78, 79], [80, 81], [82, 83], [84, 85],
                     [86, 87], [47, 51], [48, 50], [88, 94], [89, 93], [90, 92], [100, 104], [101, 103],
                     [107, 105], [99, 95], [98, 96], [74, 77]]
        else:
            assert(False, "unexpected number of landmarks")
    for matched_p in pairs:
        idx1, idx2 = matched_p[0], matched_p[1]
        tmp = parts[idx1].copy()
        parts[idx1] = parts[idx2].copy()
        parts[idx2] = tmp
        # tmp = np.copy(parts[..., idx1])
        # np.copyto(parts[..., idx1], parts[..., idx2])
        # np.copyto(parts[..., idx2], tmp)

    return parts


def flip(tensor, is_label=False):
    was_cuda = False
    if isinstance(tensor, torch.Tensor):
        tensor = tensor.numpy()
    elif isinstance(tensor, torch.cuda.FloatTensor):
        tensor = tensor.cpu().numpy()
        was_cuda = True

    was_squeezed = False
    if tensor.ndim == 4:
        tensor = np.squeeze(tensor)
        was_squeezed = True
    if is_label:
        tensor = tensor.swapaxes(0, 1).swapaxes(1, 2)
        tensor = cv2.flip(shuffle_lr(tensor), 1).reshape(tensor.shape)
        tensor = tensor.swapaxes(2, 1).swapaxes(1, 0)
    else:
        tensor = cv2.flip(tensor, 1).reshape(tensor.shape)
    if was_squeezed:
        tensor = np.expand_dims(tensor, axis=0)
    tensor = torch.from_numpy(tensor)
    if was_cuda:
<<<<<<< HEAD
       tensor = tensor.cuda()
    return tensor


def landmark_diff(lm1, lm2, write_diffs=False):
    norm = abs(lm1[0][1] - lm1[8][1])
    if norm < 0.1:
        print('unexpected landmark normalization')
        norm = 1

    distances = scipy.spatial.distance.cdist(lm1, lm2).diagonal()
    max_distance = distances.max()/norm
    avg_distance = distances.sum()/norm

    return max_distance, avg_distance
=======
        tensor = tensor.cuda()
    return tensor


def landmark_diff(lm1, lm2):
    norm = abs(lm1[0][1] - lm1[8][1])
    if norm < 0.1:
        norm = 1
    sum = 0
    for i in range(len(lm1)):
        sum = sum + \
            math.sqrt(math.pow((float(lm1[i][0]) - float(lm2[i][0])),
                               2) + math.pow((float(lm1[i][1]) - float(lm2[i][1])), 2))
    return sum / norm
>>>>>>> 8ff1a8aa

def rotate(origin, point, angle):
    """
    Rotate a point counterclockwise by a given angle around a given origin.

    The angle should be given in degrees.
    modified for origin at top left (increasing y proceeding downward)
    """
    angle = angle * math.pi / 180.
    ox, oy = origin
    px, py = point
    if px is -1 and py is -1:
        return px, py
    # flip y axis
    ox = float(ox)
    oy = float(oy)
    oy = -oy
    py = -py

    s = math.sin(angle)
    c = math.cos(angle)

    # translate point back to origin:
    px -= ox
    py -= oy

    # rotate point
    xnew = px * c - py * s
    ynew = px * s + py * c

    # translate point back:
    qx = xnew + ox
    qy = ynew + oy
    qy = -qy
    return qx, qy

<<<<<<< HEAD
=======
# https://scipython.com/book/chapter-6-numpy/examples/creating-a-rotation-matrix-in-numpy/
# 3D version: https://stackoverflow.com/a/6802723/2680660
def transformation_matrix(rotation_angle):
    theta = np.radians(rotation_angle)
    c, s = np.cos(theta), np.sin(theta)
    mat = np.matrix('{} {} 0; {} {} 0'.format(c, -s, s, c), np.float32)
    return mat

>>>>>>> 8ff1a8aa
def write2file(image, filename):
    cv2.imwrite(filename+".png", image)
    np.savetxt(filename+"_0.txt", image[...,0], fmt='%i')
    np.savetxt(filename+"_1.txt", image[...,1], fmt='%i')
    np.savetxt(filename+"_2.txt", image[...,2], fmt='%i')

<<<<<<< HEAD
=======
def display_landmarks(image, landmarks, gt_landmarks, fig_title):
    plt.figure(fig_title)
    plt.clf()
    plt.imshow(image)
    if len(gt_landmarks):
        plt.plot(gt_landmarks[0:17,0] ,gt_landmarks[0:17,1], marker='o',markersize=4,linestyle='-',color='b',lw=1)
        plt.plot(gt_landmarks[17:22,0],gt_landmarks[17:22,1],marker='o',markersize=4,linestyle='-',color='b',lw=1)
        plt.plot(gt_landmarks[22:27,0],gt_landmarks[22:27,1],marker='o',markersize=4,linestyle='-',color='b',lw=1)
        plt.plot(gt_landmarks[27:31,0],gt_landmarks[27:31,1],marker='o',markersize=4,linestyle='-',color='b',lw=1)
        plt.plot(gt_landmarks[31:36,0],gt_landmarks[31:36,1],marker='o',markersize=4,linestyle='-',color='b',lw=1)
        plt.plot(gt_landmarks[36:42,0],gt_landmarks[36:42,1],marker='o',markersize=4,linestyle='-',color='b',lw=1)
        plt.plot(gt_landmarks[42:48,0],gt_landmarks[42:48,1],marker='o',markersize=4,linestyle='-',color='b',lw=1)
        plt.plot(gt_landmarks[48:60,0],gt_landmarks[48:60,1],marker='o',markersize=4,linestyle='-',color='b',lw=1)
        plt.plot(gt_landmarks[60:68,0],gt_landmarks[60:68,1],marker='o',markersize=4,linestyle='-',color='b',lw=1)
    if len(landmarks):
        plt.plot(landmarks[0:17,0],landmarks[0:17,1],marker='o',markersize=6,linestyle='-',color='w',lw=2)
        plt.plot(landmarks[17:22,0],landmarks[17:22,1],marker='o',markersize=6,linestyle='-',color='w',lw=2)
        plt.plot(landmarks[22:27,0],landmarks[22:27,1],marker='o',markersize=6,linestyle='-',color='w',lw=2)
        plt.plot(landmarks[27:31,0],landmarks[27:31,1],marker='o',markersize=6,linestyle='-',color='w',lw=2)
        plt.plot(landmarks[31:36,0],landmarks[31:36,1],marker='o',markersize=6,linestyle='-',color='w',lw=2)
        plt.plot(landmarks[36:42,0],landmarks[36:42,1],marker='o',markersize=6,linestyle='-',color='w',lw=2)
        plt.plot(landmarks[42:48,0],landmarks[42:48,1],marker='o',markersize=6,linestyle='-',color='w',lw=2)
        plt.plot(landmarks[48:60,0],landmarks[48:60,1],marker='o',markersize=6,linestyle='-',color='w',lw=2)
        plt.plot(landmarks[60:68,0],landmarks[60:68,1],marker='o',markersize=6,linestyle='-',color='w',lw=2)
    plt.axis('off')
    plt.show(block=False)

>>>>>>> 8ff1a8aa
times = {}
def tic(timename):
    times[timename] = time.time()
def toc(timename, fps=False):
    elapsed = time.time() - times[timename]
    if not fps:
        print(timename, ": %.3f" % (elapsed))
    else:
<<<<<<< HEAD
        print(timename, ": %.3f (fps: %.1f)" % (elapsed, 1/elapsed))


def plot_landmarks_on_image(calculated, expected, frame, num_landmarks=68):
    for i in range(num_landmarks):
        expected_point_color = (0,0,255)
        calculated_point_color = (255,255,255)
        # for landmark in landmarks:
        cv2.circle(frame, (int(expected[0][i][0]), int(expected[0][i][1])),
                   1, expected_point_color, thickness=2)
        cv2.circle(frame, (int(calculated[0][i][0]), int(calculated[0][i][1])),
                   1, calculated_point_color, thickness=2)
        cv2.line(frame,
                 (int(expected[0][i][0]), int(expected[0][i][1])),
                 (int(calculated[0][i][0]), int(calculated[0][i][1])),
                 (255,255,255),
                 thickness=1,
                 lineType=1)

def show_landmarks(image, landmarks):
    """Show image with landmarks"""
    plt.imshow(image)
    plt.scatter(landmarks[:, 0], landmarks[:, 1], s=10, marker='.', c='r')
    plt.pause(0.001)  # pause a bit so that plots are updated

# Helper function to show a batch
def show_landmarks_batch(sample_batched):
    """Show image with landmarks for a batch of samples."""
    images_batch, landmarks_batch = \
            sample_batched['image'], sample_batched['landmarks']
    batch_size = len(images_batch)
    print(images_batch.shape, landmarks_batch.shape)
    im_size = images_batch.size(2)
    print(im_size)

    grid = utils.make_grid(images_batch)
    plt.imshow(grid.numpy().transpose((1, 2, 0)))

    for i in range(batch_size):
        plt.scatter(landmarks_batch[i, :, 0].numpy() + i * im_size,
                    landmarks_batch[i, :, 1].numpy(),
                    s=10, marker='.', c='r')

        plt.title('Batch from dataloader')
=======
        print(timename, ": %.3f (fps: %.1f)" % (elapsed, 1/elapsed))
>>>>>>> 8ff1a8aa
<|MERGE_RESOLUTION|>--- conflicted
+++ resolved
@@ -7,13 +7,9 @@
 import numpy as np
 import cv2
 import time
-<<<<<<< HEAD
-import scipy
-=======
 
 from torch.autograd import Variable
 import matplotlib.pyplot as plt
->>>>>>> 8ff1a8aa
 
 
 def _gaussian(
@@ -83,17 +79,6 @@
     return new_point.int()
 
 
-<<<<<<< HEAD
-def bounding_box(iterable):
-    minx = iterable[0].min()
-    miny = iterable[1].min()
-    maxx = iterable[0].max()
-    maxy = iterable[1].max()
-    # mins = torch.min(iterable, 1).view(2)
-    # maxs = torch.max(iterable, 1).view(2)
-    center = torch.FloatTensor([maxx - (maxx - minx) / 2, maxy - (maxy - miny) / 2])
-    return center, (maxx - minx + maxy - miny) / 190, (minx, miny, maxx, maxy)  # --center and scale
-=======
 def transform_Variable(point, center, scale, resolution, invert=False):
     _pt = Variable(torch.ones(3), requires_grad=True)
     if point.is_cuda:
@@ -135,7 +120,6 @@
     maxx = landmarks[:,0].max()
     maxy = landmarks[:,1].max()
     return (minx, miny, maxx, maxy)
->>>>>>> 8ff1a8aa
 
 
 def crop(image, center, scale, resolution=256.0):
@@ -357,7 +341,6 @@
         tensor = np.expand_dims(tensor, axis=0)
     tensor = torch.from_numpy(tensor)
     if was_cuda:
-<<<<<<< HEAD
        tensor = tensor.cuda()
     return tensor
 
@@ -373,22 +356,7 @@
     avg_distance = distances.sum()/norm
 
     return max_distance, avg_distance
-=======
-        tensor = tensor.cuda()
-    return tensor
-
-
-def landmark_diff(lm1, lm2):
-    norm = abs(lm1[0][1] - lm1[8][1])
-    if norm < 0.1:
-        norm = 1
-    sum = 0
-    for i in range(len(lm1)):
-        sum = sum + \
-            math.sqrt(math.pow((float(lm1[i][0]) - float(lm2[i][0])),
-                               2) + math.pow((float(lm1[i][1]) - float(lm2[i][1])), 2))
-    return sum / norm
->>>>>>> 8ff1a8aa
+
 
 def rotate(origin, point, angle):
     """
@@ -425,8 +393,7 @@
     qy = -qy
     return qx, qy
 
-<<<<<<< HEAD
-=======
+
 # https://scipython.com/book/chapter-6-numpy/examples/creating-a-rotation-matrix-in-numpy/
 # 3D version: https://stackoverflow.com/a/6802723/2680660
 def transformation_matrix(rotation_angle):
@@ -435,15 +402,14 @@
     mat = np.matrix('{} {} 0; {} {} 0'.format(c, -s, s, c), np.float32)
     return mat
 
->>>>>>> 8ff1a8aa
+
 def write2file(image, filename):
     cv2.imwrite(filename+".png", image)
     np.savetxt(filename+"_0.txt", image[...,0], fmt='%i')
     np.savetxt(filename+"_1.txt", image[...,1], fmt='%i')
     np.savetxt(filename+"_2.txt", image[...,2], fmt='%i')
 
-<<<<<<< HEAD
-=======
+
 def display_landmarks(image, landmarks, gt_landmarks, fig_title):
     plt.figure(fig_title)
     plt.clf()
@@ -471,7 +437,6 @@
     plt.axis('off')
     plt.show(block=False)
 
->>>>>>> 8ff1a8aa
 times = {}
 def tic(timename):
     times[timename] = time.time()
@@ -480,7 +445,6 @@
     if not fps:
         print(timename, ": %.3f" % (elapsed))
     else:
-<<<<<<< HEAD
         print(timename, ": %.3f (fps: %.1f)" % (elapsed, 1/elapsed))
 
 
@@ -524,7 +488,4 @@
                     landmarks_batch[i, :, 1].numpy(),
                     s=10, marker='.', c='r')
 
-        plt.title('Batch from dataloader')
-=======
-        print(timename, ": %.3f (fps: %.1f)" % (elapsed, 1/elapsed))
->>>>>>> 8ff1a8aa
+        plt.title('Batch from dataloader')